--- conflicted
+++ resolved
@@ -28,16 +28,12 @@
     {
       "file": "historical_service.csv",
       "size": 62266,
-<<<<<<< HEAD
-      "lastModified": "2025-10-22T22:15:35.652Z"
-=======
       "lastModified": "2025-10-22T21:19:54.036Z"
     },
     {
   "file": "historical_master.csv",
   "size": 233472,
   "lastModified": "2025-10-22T00:00:00.000Z"
->>>>>>> cb9aeed5
     }
   ]
 }